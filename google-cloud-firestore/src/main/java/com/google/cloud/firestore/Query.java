--- conflicted
+++ resolved
@@ -1695,18 +1695,9 @@
             }
 
             if (response.getDone()) {
-<<<<<<< HEAD
               traceUtil
                   .currentSpan()
                   .addEvent(TraceUtil.SPAN_NAME_RUN_QUERY + ": Received RunQueryResponse.Done");
-=======
-              Tracing.getTracer()
-                  .getCurrentSpan()
-                  .addAnnotation(
-                      "Firestore.Query: Completed",
-                      ImmutableMap.of(
-                          "numDocuments", AttributeValue.longAttributeValue(numDocuments)));
->>>>>>> b3067d7b
               onComplete();
             }
           }
@@ -1744,21 +1735,11 @@
           public void onComplete() {
             if (hasCompleted) return;
             hasCompleted = true;
-<<<<<<< HEAD
             traceUtil
                 .currentSpan()
                 .addEvent(
                     TraceUtil.SPAN_NAME_RUN_QUERY + ": Completed",
                     Collections.singletonMap("numDocuments", numDocuments));
-=======
-
-            Tracing.getTracer()
-                .getCurrentSpan()
-                .addAnnotation(
-                    "Firestore.Query: Completed",
-                    ImmutableMap.of(
-                        "numDocuments", AttributeValue.longAttributeValue(numDocuments)));
->>>>>>> b3067d7b
             documentObserver.onCompleted(readTime);
           }
 
@@ -1813,7 +1794,6 @@
   }
 
   ApiFuture<QuerySnapshot> get(@Nullable ByteString transactionId) {
-<<<<<<< HEAD
     TraceUtil.Span span =
         getFirestore()
             .getOptions()
@@ -1837,40 +1817,6 @@
             public void onError(Throwable throwable) {
               result.setException(throwable);
             }
-=======
-    final SettableApiFuture<QuerySnapshot> result = SettableApiFuture.create();
-
-    internalStream(
-        new QuerySnapshotObserver() {
-          final List<QueryDocumentSnapshot> documentSnapshots = new ArrayList<>();
-
-          @Override
-          public void onNext(QueryDocumentSnapshot documentSnapshot) {
-            documentSnapshots.add(documentSnapshot);
-          }
-
-          @Override
-          public void onError(Throwable throwable) {
-            result.setException(throwable);
-          }
-
-          @Override
-          public void onCompleted() {
-            // The results for limitToLast queries need to be flipped since we reversed the
-            // ordering constraints before sending the query to the backend.
-            List<QueryDocumentSnapshot> resultView =
-                LimitType.Last.equals(Query.this.options.getLimitType())
-                    ? reverse(documentSnapshots)
-                    : documentSnapshots;
-            QuerySnapshot querySnapshot =
-                QuerySnapshot.withDocuments(Query.this, this.getReadTime(), resultView);
-            result.set(querySnapshot);
-          }
-        },
-        /* startTimeNanos= */ rpcContext.getClock().nanoTime(),
-        transactionId,
-        /* readTime= */ null);
->>>>>>> b3067d7b
 
             @Override
             public void onCompleted() {
