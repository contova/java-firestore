/*
 * Copyright 2024 Google LLC
 *
 * Licensed under the Apache License, Version 2.0 (the "License");
 * you may not use this file except in compliance with the License.
 * You may obtain a copy of the License at
 *
 *       http://www.apache.org/licenses/LICENSE-2.0
 *
 * Unless required by applicable law or agreed to in writing, software
 * distributed under the License is distributed on an "AS IS" BASIS,
 * WITHOUT WARRANTIES OR CONDITIONS OF ANY KIND, either express or implied.
 * See the License for the specific language governing permissions and
 * limitations under the License.
 */

package com.google.cloud.firestore.telemetry;

import static com.google.cloud.firestore.telemetry.TelemetryConstants.FIRESTORE_METER_NAME;
import static com.google.cloud.firestore.telemetry.TelemetryConstants.METRIC_ATTRIBUTE_KEY_CLIENT_UID;
import static com.google.cloud.firestore.telemetry.TelemetryConstants.METRIC_ATTRIBUTE_KEY_LIBRARY_NAME;
import static com.google.cloud.firestore.telemetry.TelemetryConstants.METRIC_ATTRIBUTE_KEY_LIBRARY_VERSION;
import static com.google.cloud.firestore.telemetry.TelemetryConstants.METRIC_NAME_END_TO_END_LATENCY;
import static com.google.cloud.firestore.telemetry.TelemetryConstants.METRIC_NAME_FIRST_RESPONSE_LATENCY;
import static com.google.cloud.firestore.telemetry.TelemetryConstants.METRIC_NAME_TRANSACTION_ATTEMPT_COUNT;
import static com.google.cloud.firestore.telemetry.TelemetryConstants.METRIC_NAME_TRANSACTION_LATENCY;
import static com.google.cloud.firestore.telemetry.TelemetryConstants.METRIC_PREFIX;

import com.google.api.gax.tracing.ApiTracerFactory;
import com.google.api.gax.tracing.MetricsTracerFactory;
import com.google.api.gax.tracing.OpenTelemetryMetricsRecorder;
import io.opentelemetry.api.OpenTelemetry;
import io.opentelemetry.api.common.Attributes;
import io.opentelemetry.api.common.AttributesBuilder;
import io.opentelemetry.api.metrics.DoubleHistogram;
import io.opentelemetry.api.metrics.LongCounter;
import io.opentelemetry.api.metrics.Meter;
import io.opentelemetry.api.metrics.MeterProvider;
import java.util.HashMap;
import java.util.Map;

/**
 * A provider for built-in metrics. This class is responsible for storing OpenTelemetry metrics
 * configuration and recording built-in metrics for the Firestore SDK.
 */
class BuiltinMetricsProvider {
  private OpenTelemetry openTelemetry;
  private Meter meter;
  private DoubleHistogram endToEndRequestLatency;
  private DoubleHistogram firstResponseLatency;
  private DoubleHistogram transactionLatency;
  private LongCounter transactionAttemptCount;

  private ApiTracerFactory apiTracerFactory;
  private final Map<String, String> staticAttributes;

  private static final String MILLISECOND_UNIT = "ms";
  private static final String INTEGER_UNIT = "1";
  private static final String FIRESTORE_LIBRARY_NAME = "com.google.cloud.firestore";

  public BuiltinMetricsProvider(OpenTelemetry openTelemetry) {
    this.openTelemetry = openTelemetry;
    this.staticAttributes = createStaticAttributes();

    if (openTelemetry.getMeterProvider() != MeterProvider.noop()) {
      configureRPCLayerMetrics();
      configureSDKLayerMetrics();
    }
  }

<<<<<<< HEAD
=======
  public ApiTracerFactory getApiTracerFactory() {
    return this.apiTracerFactory;
  }

  public void endToEndLatencyRecorder(double latency, Map<String, String> attributes) {
    recordLatency(endToEndRequestLatency, latency, attributes);
  }

  public void firstResponseLatencyRecorder(double latency, Map<String, String> attributes) {
    recordLatency(firstResponseLatency, latency, attributes);
  }

  private void recordLatency(
      DoubleHistogram latencyHistogram, double latency, Map<String, String> attributes) {
    if (latencyHistogram != null) {
      attributes.putAll(staticAttributes);
      latencyHistogram.record(latency, toOtelAttributes(attributes));
    }
  }

>>>>>>> 4fa88748
  /** Creates an ApiTracerFactory to be passed into GAX library and collect RPC layer metrics. */
  private void configureRPCLayerMetrics() {
    OpenTelemetryMetricsRecorder recorder =
        new OpenTelemetryMetricsRecorder(openTelemetry, METRIC_PREFIX);
    this.apiTracerFactory = new MetricsTracerFactory(recorder, staticAttributes);
  }

  /** Registers metrics to be collected at the Firestore SDK layer */
  private void configureSDKLayerMetrics() {
    this.meter = openTelemetry.getMeter(FIRESTORE_METER_NAME);

    this.endToEndRequestLatency =
        meter
            .histogramBuilder(METRIC_PREFIX + "/" + METRIC_NAME_END_TO_END_LATENCY)
            .setDescription("Firestore operations' end-to-end latency")
            .setUnit(MILLISECOND_UNIT)
            .build();

    this.firstResponseLatency =
        meter
            .histogramBuilder(METRIC_PREFIX + "/" + METRIC_NAME_FIRST_RESPONSE_LATENCY)
            .setDescription("Firestore streaming operations' first response latency")
            .setUnit(MILLISECOND_UNIT)
            .build();

    this.transactionLatency =
        meter
            .histogramBuilder(METRIC_PREFIX + "/" + METRIC_NAME_TRANSACTION_LATENCY)
            .setDescription("Firestore transactions' end-to-end latency")
            .setUnit(MILLISECOND_UNIT)
            .build();

    this.transactionAttemptCount =
        meter
            .counterBuilder(METRIC_PREFIX + "/" + METRIC_NAME_TRANSACTION_ATTEMPT_COUNT)
            .setDescription("Number of Firestore transaction attempts including retries")
            .setUnit(INTEGER_UNIT)
            .build();
  }

  public ApiTracerFactory getApiTracerFactory() {
    return this.apiTracerFactory;
  }

  public void endToEndRequestLatencyRecorder(double latency, Map<String, String> attributes) {
    recordLatency(endToEndRequestLatency, latency, attributes);
  }

  public void firstResponseLatencyRecorder(double latency, Map<String, String> attributes) {
    recordLatency(firstResponseLatency, latency, attributes);
  }

  public void transactionLatencyRecorder(double latency, Map<String, String> attributes) {
    recordLatency(transactionLatency, latency, attributes);
  }

  private void recordLatency(
      DoubleHistogram latencyHistogram, double latency, Map<String, String> attributes) {
    if (latencyHistogram != null) {
      attributes.putAll(staticAttributes);
      latencyHistogram.record(latency, toOtelAttributes(attributes));
    }
  }

  public void transactionAttemptCountRecorder(long count, Map<String, String> attributes) {
    if (transactionAttemptCount != null) {
      attributes.putAll(staticAttributes);
      transactionAttemptCount.add(count, toOtelAttributes(attributes));
    }
  }

  private Map<String, String> createStaticAttributes() {
    Map<String, String> staticAttributes = new HashMap<>();
    staticAttributes.put(METRIC_ATTRIBUTE_KEY_CLIENT_UID.getKey(), ClientIdentifier.getClientUid());
    staticAttributes.put(METRIC_ATTRIBUTE_KEY_LIBRARY_NAME.getKey(), FIRESTORE_LIBRARY_NAME);
    String pkgVersion = this.getClass().getPackage().getImplementationVersion();
    if (pkgVersion != null) {
      staticAttributes.put(METRIC_ATTRIBUTE_KEY_LIBRARY_VERSION.getKey(), pkgVersion);
    }
    return staticAttributes;
  }

  private Attributes toOtelAttributes(Map<String, String> attributes) {
    AttributesBuilder attributesBuilder = Attributes.builder();
    attributes.forEach(attributesBuilder::put);
    return attributesBuilder.build();
  }
}<|MERGE_RESOLUTION|>--- conflicted
+++ resolved
@@ -68,29 +68,6 @@
     }
   }
 
-<<<<<<< HEAD
-=======
-  public ApiTracerFactory getApiTracerFactory() {
-    return this.apiTracerFactory;
-  }
-
-  public void endToEndLatencyRecorder(double latency, Map<String, String> attributes) {
-    recordLatency(endToEndRequestLatency, latency, attributes);
-  }
-
-  public void firstResponseLatencyRecorder(double latency, Map<String, String> attributes) {
-    recordLatency(firstResponseLatency, latency, attributes);
-  }
-
-  private void recordLatency(
-      DoubleHistogram latencyHistogram, double latency, Map<String, String> attributes) {
-    if (latencyHistogram != null) {
-      attributes.putAll(staticAttributes);
-      latencyHistogram.record(latency, toOtelAttributes(attributes));
-    }
-  }
-
->>>>>>> 4fa88748
   /** Creates an ApiTracerFactory to be passed into GAX library and collect RPC layer metrics. */
   private void configureRPCLayerMetrics() {
     OpenTelemetryMetricsRecorder recorder =
