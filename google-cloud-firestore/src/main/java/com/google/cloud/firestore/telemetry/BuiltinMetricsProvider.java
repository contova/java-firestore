--- conflicted
+++ resolved
@@ -55,12 +55,8 @@
   private final Map<String, String> staticAttributes;
 
   private static final String MILLISECOND_UNIT = "ms";
-<<<<<<< HEAD
   private static final String INTEGER_UNIT = "1";
-  private static final String FIRESTORE_LIBRARY_NAME = "java_firestore";
-=======
   private static final String FIRESTORE_LIBRARY_NAME = "com.google.cloud.firestore";
->>>>>>> 328855d2
 
   public BuiltinMetricsProvider(OpenTelemetry openTelemetry) {
     this.openTelemetry = openTelemetry;
