--- conflicted
+++ resolved
@@ -17,23 +17,9 @@
 package com.google.cloud.firestore;
 
 import com.google.api.core.ApiFuture;
-<<<<<<< HEAD
-import com.google.api.core.ApiFutures;
-import com.google.cloud.firestore.TransactionOptions.TransactionOptionsType;
+import com.google.api.core.InternalExtensionOnly;
 import com.google.cloud.firestore.telemetry.TraceUtil;
 import com.google.cloud.firestore.telemetry.TraceUtil.Context;
-import com.google.cloud.firestore.telemetry.TraceUtil.Scope;
-import com.google.common.base.Preconditions;
-import com.google.common.util.concurrent.MoreExecutors;
-import com.google.firestore.v1.BeginTransactionRequest;
-import com.google.firestore.v1.BeginTransactionResponse;
-import com.google.firestore.v1.RollbackRequest;
-import com.google.firestore.v1.TransactionOptions.ReadOnly;
-import com.google.protobuf.ByteString;
-import com.google.protobuf.Empty;
-=======
-import com.google.api.core.InternalExtensionOnly;
->>>>>>> 5bcbf88b
 import java.util.List;
 import java.util.logging.Logger;
 import javax.annotation.Nonnull;
@@ -51,9 +37,21 @@
   private static final Logger LOGGER = Logger.getLogger(Transaction.class.getName());
   private static final String READ_BEFORE_WRITE_ERROR_MSG =
       "Firestore transactions require all reads to be executed before all writes";
+  protected @Nonnull Context transactionTraceContext;
 
   protected Transaction(FirestoreImpl firestore) {
     super(firestore);
+    this.transactionTraceContext = firestore.getOptions().getTraceUtil().currentContext();
+  }
+
+  @Nonnull
+  TraceUtil getTraceUtil() {
+    return firestore.getOptions().getTraceUtil();
+  }
+
+  @Nonnull
+  Context setTransactionTraceContext(Context context) {
+    return transactionTraceContext = context;
   }
 
   /**
@@ -76,29 +74,9 @@
     ApiFuture<T> updateCallback(Transaction transaction);
   }
 
-<<<<<<< HEAD
-  private final TransactionOptions transactionOptions;
-  private ByteString transactionId;
-  @Nonnull private final Context transactionTraceContext;
-
-  Transaction(
-      FirestoreImpl firestore,
-      TransactionOptions transactionOptions,
-      @Nullable Transaction previousTransaction) {
-    super(firestore);
-    this.transactionOptions = transactionOptions;
-    this.transactionId = previousTransaction != null ? previousTransaction.transactionId : null;
-    this.transactionTraceContext = firestore.getOptions().getTraceUtil().currentContext();
-  }
-
-  @Nonnull
-  private TraceUtil getTraceUtil() {
-    return firestore.getOptions().getTraceUtil();
-=======
   @Override
   protected String className() {
     return "Transaction";
->>>>>>> 5bcbf88b
   }
 
   public abstract boolean hasTransactionId();
@@ -108,81 +86,6 @@
     return this;
   }
 
-<<<<<<< HEAD
-  /** Starts a transaction and obtains the transaction id. */
-  ApiFuture<Void> begin() {
-    TraceUtil.Span span =
-        getTraceUtil().startSpan(TraceUtil.SPAN_NAME_TRANSACTION_BEGIN, transactionTraceContext);
-    try (Scope ignored = span.makeCurrent()) {
-      BeginTransactionRequest.Builder beginTransaction = BeginTransactionRequest.newBuilder();
-      beginTransaction.setDatabase(firestore.getDatabaseName());
-
-      if (TransactionOptionsType.READ_WRITE.equals(transactionOptions.getType())
-          && transactionId != null) {
-        beginTransaction
-            .getOptionsBuilder()
-            .getReadWriteBuilder()
-            .setRetryTransaction(transactionId);
-      } else if (TransactionOptionsType.READ_ONLY.equals(transactionOptions.getType())) {
-        final ReadOnly.Builder readOnlyBuilder = ReadOnly.newBuilder();
-        if (transactionOptions.getReadTime() != null) {
-          readOnlyBuilder.setReadTime(transactionOptions.getReadTime());
-        }
-        beginTransaction.getOptionsBuilder().setReadOnly(readOnlyBuilder);
-      }
-
-      ApiFuture<BeginTransactionResponse> transactionBeginFuture =
-          firestore.sendRequest(
-              beginTransaction.build(), firestore.getClient().beginTransactionCallable());
-
-      ApiFuture<Void> result =
-          ApiFutures.transform(
-              transactionBeginFuture,
-              beginTransactionResponse -> {
-                transactionId = beginTransactionResponse.getTransaction();
-                return null;
-              },
-              MoreExecutors.directExecutor());
-      span.endAtFuture(result);
-      return result;
-    } catch (Exception error) {
-      span.end(error);
-      throw error;
-    }
-  }
-
-  /** Commits a transaction. */
-  ApiFuture<List<WriteResult>> commit() {
-    try (Scope ignored = transactionTraceContext.makeCurrent()) {
-      return super.commit(transactionId);
-    }
-  }
-
-  /** Rolls a transaction back and releases all read locks. */
-  ApiFuture<Void> rollback() {
-    TraceUtil.Span span =
-        getTraceUtil().startSpan(TraceUtil.SPAN_NAME_TRANSACTION_ROLLBACK, transactionTraceContext);
-    try (Scope ignored = span.makeCurrent()) {
-      RollbackRequest.Builder reqBuilder = RollbackRequest.newBuilder();
-      reqBuilder.setTransaction(transactionId);
-      reqBuilder.setDatabase(firestore.getDatabaseName());
-
-      ApiFuture<Empty> rollbackFuture =
-          firestore.sendRequest(reqBuilder.build(), firestore.getClient().rollbackCallable());
-
-      ApiFuture<Void> result =
-          ApiFutures.transform(
-              rollbackFuture, rollbackResponse -> null, MoreExecutors.directExecutor());
-      span.endAtFuture(result);
-      return result;
-    } catch (Exception error) {
-      span.end(error);
-      throw error;
-    }
-  }
-
-=======
->>>>>>> 5bcbf88b
   /**
    * Reads the document referred to by the provided DocumentReference. Holds a pessimistic lock on
    * the returned document.
@@ -190,30 +93,7 @@
    * @return The contents of the Document at this DocumentReference.
    */
   @Nonnull
-<<<<<<< HEAD
-  public ApiFuture<DocumentSnapshot> get(@Nonnull DocumentReference documentRef) {
-    Preconditions.checkState(isEmpty(), READ_BEFORE_WRITE_ERROR_MSG);
-
-    TraceUtil.Span span =
-        getTraceUtil()
-            .startSpan(TraceUtil.SPAN_NAME_TRANSACTION_GET_DOCUMENT, transactionTraceContext);
-    try (Scope ignored = span.makeCurrent()) {
-      ApiFuture<DocumentSnapshot> result =
-          ApiFutures.transform(
-              firestore.getAll(
-                  new DocumentReference[] {documentRef}, /*fieldMask=*/ null, transactionId),
-              snapshots -> snapshots.isEmpty() ? null : snapshots.get(0),
-              MoreExecutors.directExecutor());
-      span.endAtFuture(result);
-      return result;
-    } catch (Exception error) {
-      span.end(error);
-      throw error;
-    }
-  }
-=======
   public abstract ApiFuture<DocumentSnapshot> get(@Nonnull DocumentReference documentRef);
->>>>>>> 5bcbf88b
 
   /**
    * Retrieves multiple documents from Firestore. Holds a pessimistic lock on all returned
@@ -222,28 +102,8 @@
    * @param documentReferences List of Document References to fetch.
    */
   @Nonnull
-<<<<<<< HEAD
-  public ApiFuture<List<DocumentSnapshot>> getAll(
-      @Nonnull DocumentReference... documentReferences) {
-    Preconditions.checkState(isEmpty(), READ_BEFORE_WRITE_ERROR_MSG);
-
-    TraceUtil.Span span =
-        getTraceUtil()
-            .startSpan(TraceUtil.SPAN_NAME_TRANSACTION_GET_DOCUMENTS, transactionTraceContext);
-    try (Scope ignored = span.makeCurrent()) {
-      ApiFuture<List<DocumentSnapshot>> result =
-          firestore.getAll(documentReferences, /*fieldMask=*/ null, transactionId);
-      span.endAtFuture(result);
-      return result;
-    } catch (Exception error) {
-      span.end(error);
-      throw error;
-    }
-  }
-=======
   public abstract ApiFuture<List<DocumentSnapshot>> getAll(
       @Nonnull DocumentReference... documentReferences);
->>>>>>> 5bcbf88b
 
   /**
    * Retrieves multiple documents from Firestore, while optionally applying a field mask to reduce
@@ -254,28 +114,8 @@
    * @param fieldMask If set, specifies the subset of fields to return.
    */
   @Nonnull
-<<<<<<< HEAD
-  public ApiFuture<List<DocumentSnapshot>> getAll(
-      @Nonnull DocumentReference[] documentReferences, @Nullable FieldMask fieldMask) {
-    Preconditions.checkState(isEmpty(), READ_BEFORE_WRITE_ERROR_MSG);
-
-    TraceUtil.Span span =
-        getTraceUtil()
-            .startSpan(TraceUtil.SPAN_NAME_TRANSACTION_GET_DOCUMENTS, transactionTraceContext);
-    try (Scope ignored = span.makeCurrent()) {
-      ApiFuture<List<DocumentSnapshot>> result =
-          firestore.getAll(documentReferences, fieldMask, transactionId);
-      span.endAtFuture(result);
-      return result;
-    } catch (Exception error) {
-      span.end(error);
-      throw error;
-    }
-  }
-=======
   public abstract ApiFuture<List<DocumentSnapshot>> getAll(
       @Nonnull DocumentReference[] documentReferences, @Nullable FieldMask fieldMask);
->>>>>>> 5bcbf88b
 
   /**
    * Returns the result set from the provided query. Holds a pessimistic lock on all returned
@@ -284,17 +124,7 @@
    * @return The contents of the Document at this DocumentReference.
    */
   @Nonnull
-<<<<<<< HEAD
-  public ApiFuture<QuerySnapshot> get(@Nonnull Query query) {
-    Preconditions.checkState(isEmpty(), READ_BEFORE_WRITE_ERROR_MSG);
-
-    try (Scope ignored = transactionTraceContext.makeCurrent()) {
-      return query.get(transactionId);
-    }
-  }
-=======
   public abstract ApiFuture<QuerySnapshot> get(@Nonnull Query query);
->>>>>>> 5bcbf88b
 
   /**
    * Returns the result from the provided aggregate query. Holds a pessimistic lock on all accessed
@@ -303,15 +133,5 @@
    * @return The result of the aggregation.
    */
   @Nonnull
-<<<<<<< HEAD
-  public ApiFuture<AggregateQuerySnapshot> get(@Nonnull AggregateQuery query) {
-    Preconditions.checkState(isEmpty(), READ_BEFORE_WRITE_ERROR_MSG);
-
-    try (Scope ignored = transactionTraceContext.makeCurrent()) {
-      return query.get(transactionId);
-    }
-  }
-=======
   public abstract ApiFuture<AggregateQuerySnapshot> get(@Nonnull AggregateQuery query);
->>>>>>> 5bcbf88b
 }