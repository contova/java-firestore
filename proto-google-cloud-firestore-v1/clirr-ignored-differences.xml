--- conflicted
+++ resolved
@@ -136,7 +136,6 @@
     <className>com/google/firestore/v1/StructuredQueryOrBuilder</className>
     <method>boolean hasFindNearest()</method>
   </difference>
-<<<<<<< HEAD
 
   <difference>
     <differenceType>7006</differenceType>
@@ -203,7 +202,6 @@
     <className>com/google/firestore/v1/**</className>
     <method>* setUnknownFields(*)</method>
     <to>**</to>
-=======
   <difference>
     <differenceType>7012</differenceType>
     <className>com/google/firestore/v1/StructuredQuery$FindNearestOrBuilder</className>
@@ -228,6 +226,5 @@
     <differenceType>7012</differenceType>
     <className>com/google/firestore/v1/StructuredQuery$FindNearestOrBuilder</className>
     <method>boolean hasDistanceThreshold()</method>
->>>>>>> 29bef503
   </difference>
 </differences>